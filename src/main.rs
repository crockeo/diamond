--- conflicted
+++ resolved
@@ -50,6 +50,9 @@
 #[derive(StructOpt)]
 struct InitOpt {
     #[structopt(long)]
+    remote: String,
+
+    #[structopt(long)]
     root_branch: String,
 }
 
@@ -75,20 +78,12 @@
 async fn main() -> anyhow::Result<()> {
     let opt = Opt::from_args();
     match &opt.command {
-<<<<<<< HEAD
         Mode::Init(ref init_opt) => init(&opt, &init_opt).await,
         Mode::Create(ref create_opt) => create(&opt, &create_opt).await,
         Mode::Sync => sync(&opt).await,
         Mode::Submit => submit(&opt).await,
         Mode::Restack => restack(&opt).await,
-=======
-        Command::Init(ref init_opt) => init(&opt, &init_opt).await,
-        Command::Create(ref create_opt) => create(&opt, &create_opt).await,
-        Command::Sync => sync(&opt).await,
-        Command::Submit(ref submit_opt) => submit(&opt, &submit_opt).await,
-        Command::Restack => restack(&opt).await,
-        Command::Track(ref track_opt) => track(&opt, track_opt).await,
->>>>>>> 3885a623
+        Mode::Track(ref track_opt) => track(&opt, track_opt).await,
     }?;
     Ok(())
 }
@@ -96,6 +91,7 @@
 async fn init(opt: &Opt, init_opt: &InitOpt) -> anyhow::Result<()> {
     let repo_root = git_repo_root(std::env::current_dir()?)?;
     let mut database = open_database(&repo_root)?;
+    database.set_remote(&init_opt.remote)?;
     database.set_root_branch(&init_opt.root_branch)?;
     Ok(())
 }
@@ -118,18 +114,20 @@
     // TODO: this assumes we're always pushing to the remote "origin,"
     // but the repo may have a different remote name.
     // maybe set this up as part of `init`?
+    let repo = git::parse_remote(&repo_root, &database.get_remote()?).await?;
     for branch_in_stack in branches_in_stack {
         git::push_branch(&repo_root, "origin", &branch_in_stack).await?;
         let title = prompt_pr_title().await?;
         let body = prompt_pr_description(&repo_root).await?;
         github::create_pull_request(
-            todo!("organization"),
-            todo!("repo"),
+            &repo.organization,
+            &repo.repo,
             todo!("base branch"),
             &branch_in_stack,
             &title,
             &body,
-        ).await?;
+        )
+        .await?;
     }
 
     todo!()
@@ -145,7 +143,7 @@
 
 async fn track(opt: &Opt, track_opt: &TrackOpt) -> anyhow::Result<()> {
     let repo_root = git_repo_root(std::env::current_dir()?)?;
-    let current_branch = git::current_branch(&repo_root).await?;
+    let current_branch = git::get_current_branch(&repo_root).await?;
     let mut database = Database::new(repo_root.join(".git").join("diamond.sqlite3"))?;
     let parent = match &track_opt.parent {
         Some(parent) => parent.clone(),
@@ -177,7 +175,7 @@
 async fn prompt_pr_title() -> anyhow::Result<String> {
     let stdin = std::io::stdin();
     let mut line = String::new();
-    stdin.read_line(&mut line);
+    stdin.read_line(&mut line)?;
     Ok(line)
 }
 
